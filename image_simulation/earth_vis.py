"""
Module to simulate and visualize Earth images from satellite data.
"""

import os

import matplotlib.pyplot as plt
import numpy as np
import rasterio

<<<<<<< HEAD
from utils.earth_utils import calculate_mgrs_zones
from utils.earth_utils import ecef_to_lat_lon
from utils.earth_utils import get_nadir_rotation
from utils.earth_utils import lat_lon_to_ecef
=======
>>>>>>> 853eaec5
from utils.config_utils import load_config

# pylint: disable=import-error
from utils.earth_utils import (
    calculate_mgrs_zones,
    convert_to_lat_lon,
    get_nadir_rotation,
    lat_lon_to_ecef,
)


class EarthImageSimulator:
    def __init__(self, geotiff_folder=None, resolution=None, hfov=None):
        """
        Initialize the Earth image simulator.

        Parameters:
            geotiff_folder (str): Path to the folder containing GeoTIFF files.
            resolution (tuple): Camera resolution (width, height).
            hfov (float): Horizontal field of view in degrees.
        """
        if geotiff_folder is None:
            geotiff_folder = "/home/argus/eedl_images/"
        if resolution is None:
            resolution = np.array([4608, 2592])  # width, height
        if hfov is None:
            hfov = 66.1
        self.cache = GeoTIFFCache(geotiff_folder)
        self.resolution = resolution
        self.camera = CameraSimulation(self.resolution, hfov)

    def simulate_image(self, position, orientation):
        """
        Simulate an Earth image given the satellite position and orientation.

        Parameters:
            position (np.ndarray): Satellite position in ECEF coordinates (3,).
            orientation (np.ndarray): Satellite orientation as a 3x3 rotation matrix from the camera frame to ECEF.

        Returns:
            np.ndarray: Simulated RGB image.
        """
        # Generate ray directions in ECEF frame
        ray_directions_ecef = self.camera.rays_in_ecef(orientation)

        # Intersect rays with the Earth
        intersection_points = intersect_ellipsoid(ray_directions_ecef, position)

        # Convert intersection points to lat/lon
        lat_lon = ecef_to_lat_lon(intersection_points)

        # Flatten latitude/longitude grid
        lat_lon_flat = lat_lon.reshape(-1, 2)
        latitudes = lat_lon_flat[:, 0]
        longitudes = lat_lon_flat[:, 1]

        # Calculate present MGRS regions
        mgrs_regions = calculate_mgrs_zones(latitudes, longitudes)
        present_regions = np.unique([region for region in mgrs_regions if region is not None])

        # Initialize full image with zeros
        width, height = self.resolution
        pixel_colors_full = np.zeros((height, width, 3), dtype=np.uint8)

        # Load and assign data for each region
        for region in present_regions:
            data, trans = self.cache.load_geotiff_data(region)
            if data is None:
                continue

            # Mask for the current region
            region_mask = (mgrs_regions == region).reshape(height, width)

            # Skip if no pixels belong to this region
            if not np.any(region_mask):
                continue

            # Query pixel colors for the region
            pixel_colors_region = query_pixel_colors(
                latitudes[region_mask.flatten()], longitudes[region_mask.flatten()], data, trans
            )

            # Assign pixel values to the full image
            pixel_colors_full[region_mask] = pixel_colors_region

        return pixel_colors_full

    def display_image(self, image):
        """
        Display the simulated image.

        Parameters:
            image (np.ndarray): Simulated RGB image.
        """
        plt.imshow(image)
        plt.axis("off")
        plt.show()


class GeoTIFFCache:
    def __init__(self, geotiff_folder: str):
        """
        Initialize the GeoTIFF cache.

        Parameters: geotiff_folder (str): Path to the folder containing GeoTIFF files.
        """
        self.geotiff_folder = geotiff_folder
        self.cache = {}

        for region in [
            "10S",
            "10T",
            "11R",
            "12R",
            "16T",
            "17R",
            "17T",
            "18S",
            "32S",
            "32T",
            "33S",
            "33T",
            "52S",
            "53S",
            "54S",
            "54T",
        ]:
            region_folder = os.path.join(self.geotiff_folder, region)
            if not os.path.exists(region_folder):
                print(f"WARNING: Region folder '{region_folder}' not found.")
                break
        else:
            print("All region folders found!")

    def load_geotiff_data(self, region):
        if region in self.cache:
            return self.cache[region]

        region_folder = os.path.join(self.geotiff_folder, region)
        if not os.path.exists(region_folder):
            self.cache[region] = (None, None)
            return self.cache[region]
        region_files = os.listdir(region_folder)
        if not region_files:
            self.cache[region] = (None, None)
            return self.cache[region]

        selected_file = np.random.choice(region_files)
        file_path = os.path.join(region_folder, selected_file)
        with rasterio.open(file_path) as src:
            data = src.read()
            data = np.moveaxis(data, 0, -1)
            trans = src.transform
        self.cache[region] = (data, trans)
        return self.cache[region]

    def clear_cache(self):
        self.cache = {}


class CameraSimulation:
    def __init__(self, resolution, fov):
        """
        Initialize the simulation camera parameters

        Parameters:
            resolution (tuple): Resolution of the camera (width, height).
            fov (float): Field of view in degrees (assumes square FOV).
        """
        self.resolution = resolution
        self.fov = np.radians(fov)  # Convert FOV to radians

    def ray_directions(self):
        """
        Generate ray directions for the camera.

        Returns:
            np.ndarray: Array of ray directions (HxWx3) in the camera frame.
        """
        width, height = self.resolution
        half_width = np.tan(self.fov / 2)
        half_height = half_width * (height / width)

        x = np.linspace(-half_width, half_width, width)
        y = np.linspace(-half_height, half_height, height)
        xx, yy = np.meshgrid(x, y)
        zz = np.ones_like(xx)  # Assume unit depth

        # Stack and normalize ray directions
        ray_directions = np.stack([xx, yy, zz], axis=-1)
        ray_directions /= np.linalg.norm(ray_directions, axis=-1, keepdims=True)
        return ray_directions

    def rays_in_ecef(self, orientation):
        """
        Transform ray directions from the camera frame to the ECEF frame.

        Parameters:
            orientation (np.ndarray): 3x3 rotation matrix for orientation.

        Returns:
            np.ndarray: Array of ray directions (HxWx3) in the ECEF frame.
        """
        return self.ray_directions() @ orientation.T

    def pixel_to_bearing_unit_vector(self, pixel_coords):
        """
        Converts pixel coordinates to bearing unit vectors in the camera frame.

        Parameters:
            pixel_coords (np.ndarray): An array of shape (N, 2) with pixel coordinates.

        Returns:
            np.ndarray: An array of shape (N, 3) with bearing unit vectors in the camera frame.
        """
        width, height = self.resolution

        half_width = np.tan(self.fov / 2)
        half_height = half_width * (height / width)

        u = pixel_coords[:, 0]  # Pixel x-coordinates
        v = pixel_coords[:, 1]  # Pixel y-coordinates

        # Normalize pixel coordinates to range [-half_width, half_width] and [half_height, -half_height]
        # Assuming pixel (0,0) is at the top-left corner
        x = -half_width + (2 * half_width) * (u / (width - 1))
        y = half_height - (2 * half_height) * (
            v / (height - 1)
        )  # Invert y-axis for image coordinates
        z = np.ones_like(x)

        # Stack and normalize direction vectors
        bearing_unit_vectors = np.stack([x, y, z], axis=-1)
        bearing_unit_vectors /= np.linalg.norm(bearing_unit_vectors, axis=1, keepdims=True)
        return bearing_unit_vectors


def intersect_ellipsoid(ray_directions, satellite_position, a=6378137.0, b=6356752.314245):
    """
    Vectorized computation of ray intersections with the WGS84 ellipsoid.

    Parameters:
        ray_directions (np.ndarray): Array of ray directions (Nx3).
        satellite_position (np.ndarray): Satellite position in ECEF (3,).
        a (float): Semi-major axis of the WGS84 ellipsoid (meters).
        b (float): Semi-minor axis of the WGS84 ellipsoid (meters).

    Returns:
        np.ndarray: Intersection points (Nx3), or NaN for rays that miss.
    """
    H, W, _ = ray_directions.shape
    ray_directions_flat = ray_directions.reshape(-1, 3)

    A = (
        ray_directions_flat[:, 0] ** 2 / a**2
        + ray_directions_flat[:, 1] ** 2 / a**2
        + ray_directions_flat[:, 2] ** 2 / b**2
    )
    B = 2 * (
        satellite_position[0] * ray_directions_flat[:, 0] / a**2
        + satellite_position[1] * ray_directions_flat[:, 1] / a**2
        + satellite_position[2] * ray_directions_flat[:, 2] / b**2
    )
    C = (
        satellite_position[0] ** 2 / a**2
        + satellite_position[1] ** 2 / a**2
        + satellite_position[2] ** 2 / b**2
        - 1
    )
    discriminant = B**2 - 4 * A * C

    # Initialize intersection points as NaN
    intersection_points_flat = np.full_like(ray_directions_flat, np.nan)

    valid_mask = discriminant >= 0
    if np.any(valid_mask):
        # Compute roots of the quadratic equation
        sqrt_discriminant = np.sqrt(discriminant[valid_mask])
        t1 = (-B[valid_mask] - sqrt_discriminant) / (2 * A[valid_mask])
        t2 = (-B[valid_mask] + sqrt_discriminant) / (2 * A[valid_mask])

        # Choose the smallest positive t
        t = np.where((t1 > 0) & ((t1 < t2) | (t2 <= 0)), t1, t2)
        t = np.where(t > 0, t, np.nan)  # Filter out negative t values

        # Calculate intersection points
        valid_ray_directions = ray_directions_flat[valid_mask]
        intersection_points_flat[valid_mask] = (
            t[:, None] * valid_ray_directions + satellite_position
        )
    # Reshape intersection points back to original ray grid shape
    intersection_points = intersection_points_flat.reshape(H, W, 3)
    return intersection_points


def query_pixel_colors(latitudes, longitudes, image_data, trans):
    latitudes_flat = latitudes.flatten()
    longitudes_flat = longitudes.flatten()

    inverse_transform = ~trans

    cols, rows = inverse_transform * (longitudes_flat, latitudes_flat)

    # Round and convert to integers
    cols = np.floor(cols).astype(int)
    rows = np.floor(rows).astype(int)

    # Get image dimensions
    height, width, _ = image_data.shape

    # Create a mask for valid indices
    valid_mask = (rows >= 0) & (rows < height) & (cols >= 0) & (cols < width)

    # Prepare an array for the pixel values
    num_pixels = latitudes_flat.size
    num_bands = image_data.shape[-1]
    pixel_values = np.zeros((num_pixels, num_bands), dtype=image_data.dtype)

    # Only retrieve pixel values for valid indices
    if np.any(valid_mask):
        pixel_values[valid_mask] = image_data[rows[valid_mask], cols[valid_mask], :]

    # Handle invalid indices (e.g., set to NaN)
    # pixel_values[~valid_mask] = np.nan  # Uncomment if you prefer NaN for invalid pixels

    # Reshape the output to match the input shape (H x W x bands)
    output_shape = latitudes.shape + (num_bands,)
    pixel_values = pixel_values.reshape(output_shape)

    return pixel_values


def sweep_lat_lon_test():
    config = load_config()
    body_R_camera = np.asarray(config["satellite"]["camera"]["body_R_camera"])
    simulator = EarthImageSimulator()

    latitudes = np.linspace(-90, 90, 90)
    longitudes = np.linspace(-180, 180, 90)

    lat_lon = np.stack(np.meshgrid(latitudes, longitudes), axis=-1)
    ecef_positions = lat_lon_to_ecef(lat_lon)

    # scale to 600km altitude
    R_earth = 6371.0088e3
    ecef_positions *= (R_earth + 600e3) / R_earth

    i_stride = ecef_positions.shape[1]
    total = np.prod(ecef_positions.shape[:2])
    empty_indices = []
    for i, j in np.ndindex(ecef_positions.shape[:2]):
        ecef_position = ecef_positions[i, j, :]
        ecef_velocity = np.array([0, 0, 1])

        orientation = get_nadir_rotation(np.concatenate((ecef_position, ecef_velocity)))
        simulated_image = simulator.simulate_image(ecef_position, orientation @ body_R_camera)

        if j % 20 == 0:
            print(f"{i * i_stride + j}/{total}")
        if np.all(simulated_image == 0):
            empty_indices.append((i, j))
        else:
            print(f"Nonempty image at index ({i}, {j}), lat/lon: {lat_lon[i, j, :]}")

    print(f"{len(empty_indices)}/{total} images are empty")
    print(f"Empty images at indices: {empty_indices}")

    with open("empty_images.txt", "w") as f:
        f.write(str(empty_indices))


def main():
    config = load_config()
    body_R_camera = np.asarray(config["satellite"]["camera"]["body_R_camera"])
    simulator = EarthImageSimulator()

    lat_lon = np.array([39.8283, -98.5795])
    ecef_position = lat_lon_to_ecef(lat_lon[np.newaxis, np.newaxis, :])[0, 0, :]
    R_earth = 6371.0088e3
    ecef_position *= (R_earth + 6000e3) / np.linalg.norm(ecef_position)
    ecef_velocity = np.array([0, 0, 1])
    orientation = get_nadir_rotation(np.concatenate((ecef_position, ecef_velocity)))

    simulated_image = simulator.simulate_image(ecef_position, orientation @ body_R_camera)
    print(np.all(simulated_image == 0))


if __name__ == "__main__":
    # sweep_lat_lon_test()
    main()<|MERGE_RESOLUTION|>--- conflicted
+++ resolved
@@ -8,19 +8,12 @@
 import numpy as np
 import rasterio
 
-<<<<<<< HEAD
-from utils.earth_utils import calculate_mgrs_zones
-from utils.earth_utils import ecef_to_lat_lon
-from utils.earth_utils import get_nadir_rotation
-from utils.earth_utils import lat_lon_to_ecef
-=======
->>>>>>> 853eaec5
 from utils.config_utils import load_config
 
 # pylint: disable=import-error
 from utils.earth_utils import (
     calculate_mgrs_zones,
-    convert_to_lat_lon,
+    ecef_to_lat_lon,
     get_nadir_rotation,
     lat_lon_to_ecef,
 )
