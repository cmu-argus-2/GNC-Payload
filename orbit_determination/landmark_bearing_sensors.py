"""
Module that manages the different landmark bearing sensors.
"""

import os
from abc import ABC, abstractmethod
from datetime import datetime
from typing import List, Tuple

import brahe
import numpy as np
from brahe import R_EARTH, Epoch
from scipy.spatial.transform import Rotation

# pylint: disable=import-error
from image_simulation.earth_vis import EarthImageSimulator
from utils.config_utils import load_config
from utils.earth_utils import lat_lon_to_ecef
from vision_inference.frame import Frame
from vision_inference.ml_pipeline import MLPipeline
from vision_inference.ld import LandmarkDetector


# pylint: disable=too-few-public-methods
class LandmarkBearingSensor(ABC):
    """
    Abstract class for a landmark bearing sensor, which inputs the satellite pose and outputs
    landmark bearing measurements.
    """

    @abstractmethod
    def take_measurement(
        self, epoch: Epoch, cubesat_position: np.ndarray, eci_R_body: np.ndarray
    ) -> Tuple[np.ndarray, np.ndarray]:
        """
        Take a landmark bearing measurement using the sensor.

        :param epoch: The epoch as an instance of brahe's Epoch class.
        :param cubesat_position: The position of the satellite in ECI as a numpy array of shape (3,).
        :param eci_R_body: The rotation matrix from the body frame to the ECI frame as a numpy
        array of shape (3, 3).
        :return: A tuple containing a numpy array of shape (N, 3) containing the bearing unit vectors
        in the body frame and a numpy array of shape (N, 3) containing the landmark positions in
        ECI coordinates.
        """
        pass


class RandomLandmarkBearingSensor(LandmarkBearingSensor):
    """
    A sensor that randomly generates landmark bearing measurements within a cone centered about the camera's boresight.
    """

    def __init__(
        self, config: dict, max_measurements: int = 10, fov: float = np.deg2rad(120)
    ) -> None:
        """
        :param config: The configuration dictionary.
        :param fov: The field of view of the camera in radians.
        :param max_measurements: The number of measurements to attempt to take at once. The actual number may be less.
        """
        camera_params = config["satellite"]["camera"]
        self.body_R_camera = np.asarray(camera_params["body_R_camera"])
        self.t_body_to_camera = np.asarray(camera_params["t_body_to_camera"])  # in the body frame

        self.max_measurements = max_measurements
        self.fov = fov
        self.cos_fov = np.cos(fov)

    def sample_bearing_unit_vectors(self) -> np.ndarray:
        """
        Sample self.max_measurements random bearing unit vectors in the body frame that are within the camera's field
        of view, which is a cone centered about the camera's boresight.

        :return: A numpy array of shape (self.max_measurements, 3) containing the sampled bearing unit vectors in the
        body frame.
        """
        phi = 2 * np.pi * np.random.random(self.max_measurements)
        # uniformly sample cos(theta) instead of theta to get a uniform distribution on the unit sphere
        theta = np.arccos(np.random.uniform(self.cos_fov, 1, self.max_measurements))
        bearing_unit_vectors_cf = Rotation.from_euler("ZX", np.column_stack((phi, theta))).apply(
            np.array([0, 0, 1])
        )

        # sanity check
        assert np.all(bearing_unit_vectors_cf[:, 2] > self.cos_fov)

        bearing_unit_vectors_body = (self.body_R_camera @ bearing_unit_vectors_cf.T).T
        return bearing_unit_vectors_body

    @staticmethod
    def get_ray_and_earth_intersections(
        ray_dirs: np.ndarray, ray_start: np.ndarray
    ) -> tuple[np.ndarray, np.ndarray]:
        """
        Get the intersection points of rays with the Earth.
        The input number of rays, N, the output number of intersection points, M,
        and the returned boolean array, valid_intersections, are related as follows:
        M == np.sum(valid_intersections) <= N.

        :param ray_dirs: A numpy array of shape (N, 3) containing the direction vectors of the rays in ECI coordinates.
                         Note that the direction vectors must all be normalized.
        :param ray_start: A numpy array of shape (3,) containing the starting point of the rays in ECI coordinates.
        :return: A tuple containing a boolean array  of shape (N,) indicating which rays intersected the Earth,
                 and a numpy array of shape (M, 3) containing the intersection points in ECI coordinates.
        """
        assert np.allclose(np.linalg.norm(ray_dirs, axis=1), 1), "ray_dirs must be normalized"

        # As = np.sum(ray_dirs ** 2, axis=1)  # this is always 1 since the rays are normalized
        bs = 2 * ray_dirs @ ray_start
        C = np.sum(ray_start**2) - R_EARTH**2
        assert C > 0, "The ray start location is inside the Earth!"

        discriminants = bs**2 - 4 * C
        # pylint: disable=pointless-string-statement
        """
        Since C > 0 and np.all(As > 0), if the roots are real they must have the same sign.
        bs < 0 implies that the slope at x = 0 is negative, so the roots are positive.
        Intuitively, this check is equivalent to np.dot(ray_dir, ray_start) < 0 which checks if ray_dir is in
        the half-space that is pointing towards the Earth.
        """
        valid_intersections = (discriminants >= 0) & (bs < 0)

        # pick the smaller of the two positive roots from the quadratic formula, since it is closer to the camera
        ts = (-bs[valid_intersections] - np.sqrt(discriminants[valid_intersections])) / 2
        intersection_points = ray_start + ts[:, np.newaxis] * ray_dirs[valid_intersections, :]

        assert intersection_points.shape[0] == np.sum(valid_intersections)
        return valid_intersections, intersection_points

    def take_measurement(
        self, _: Epoch, cubesat_position: np.ndarray, eci_R_body: np.ndarray
    ) -> Tuple[np.ndarray, np.ndarray]:
        """
        Take a set of landmark bearing measurements.
        The number of measurements, N, will be some number less than or equal to self.max_measurements.

        :param _: The epoch as an instance of brahe's Epoch class. Not used.
        :param cubesat_position: The position of the satellite in ECI as a numpy array of shape (3,).
        :param eci_R_body: The rotation matrix from the body frame to the ECI frame as a numpy array of shape (3, 3).
        :return: A tuple containing a numpy array of shape (N, 3) containing the bearing unit vectors in the body frame
                 and a numpy array of shape (N, 3) containing the landmark positions in ECI coordinates.
        """
        bearing_unit_vectors_body = self.sample_bearing_unit_vectors()
        bearing_unit_vectors_eci = (eci_R_body @ bearing_unit_vectors_body.T).T
        camera_position_eci = cubesat_position + eci_R_body @ self.t_body_to_camera

        valid_intersections, landmark_positions_eci = self.get_ray_and_earth_intersections(
            bearing_unit_vectors_eci, camera_position_eci
        )
        bearing_unit_vectors_body = bearing_unit_vectors_body[valid_intersections, :]

        # sanity check
        for bearing_unit_vector_body, landmark_position_eci in zip(
            bearing_unit_vectors_body, landmark_positions_eci
        ):
            true_bearing_unit_vector_eci = landmark_position_eci - cubesat_position
            true_bearing_unit_vector_eci /= np.linalg.norm(true_bearing_unit_vector_eci)

            assert np.allclose(true_bearing_unit_vector_eci, eci_R_body @ bearing_unit_vector_body)

        return bearing_unit_vectors_body, landmark_positions_eci


class GroundTruthLandmarkBearingSensor(LandmarkBearingSensor):
    """
    A sensor that outputs the ground truth landmark bearing to all salient landmarks within a cone centered
    about the camera's boresight.
    Note that this DOES NOT (yet) accurately simulate the camera's field of view.
    """

<<<<<<< HEAD
    def __init__(self, config, fov: float = np.deg2rad(100)):
=======
    INFERENCE_CONFIG_PATH = os.path.abspath(
        os.path.join(__file__, "../../vision_inference/configuration/inference_config.yml")
    )
    LD_MODELS_PATH = os.path.abspath(os.path.join(__file__, "../../vision_inference/models/ld"))

    def __init__(self, config: dict, fov: float = np.deg2rad(100)) -> None:
>>>>>>> 853eaec5
        camera_params = config["satellite"]["camera"]
        self.body_R_camera = np.asarray(camera_params["body_R_camera"])
        self.t_body_to_camera = np.asarray(camera_params["t_body_to_camera"])  # in the body frame

        self.fov = fov
        self.cos_fov_on_2 = np.cos(fov / 2)
        self.region_landmarks_ecef = GroundTruthLandmarkBearingSensor.load_region_landmark_ecef()

    @staticmethod
    def load_region_landmark_ecef() -> dict[str, np.ndarray]:
        """
        Load the ECEF coordinates of the landmarks from the CSV files for all salient regions.

        :return: A dictionary mapping region identifiers to numpy array of shape (N, 3) containing
                 the coordinates of the landmarks in ECEF.
        """
        salient_regions: List[str] = load_config()["vision"]["salient_mgrs_region_ids"]
        region_landmarks_ecef = {}
        for region_id in salient_regions:
            region_landmarks_csv = os.path.join(
                LandmarkDetector.MODEL_DIR,
                f"{region_id}/{region_id}_top_salient.csv",
            )
            region_landmarks = np.loadtxt(region_landmarks_csv, delimiter=",", skiprows=1)
            # TODO: change this to :2 once the lat and lon columns are reordered in the csvs
            region_landmarks_ecef[region_id] = lat_lon_to_ecef(region_landmarks[:, 1::-1])
        return region_landmarks_ecef

    # pylint: disable=too-many-locals
    def take_measurement(
        self, epoch: Epoch, cubesat_position: np.ndarray, eci_R_body: np.ndarray
    ) -> Tuple[np.ndarray, np.ndarray]:
        """
        Take a set of landmark bearing measurements.

        :param epoch: The epoch as an instance of brahe's Epoch class.
        :param cubesat_position: The position of the satellite in ECI as a numpy array of shape (3,).
        :param eci_R_body: The rotation matrix from the body frame to ECI as a numpy array of shape (3, 3).
        :return: A tuple containing a numpy array of shape (N, 3) containing the bearing unit vectors in the body frame
                 and a numpy array of shape (N, 3) containing the landmark positions in ECI coordinates.
        """
        ecef_R_eci = brahe.frames.rECItoECEF(epoch)
        ecef_R_body = ecef_R_eci @ eci_R_body
        position_ecef = ecef_R_eci @ cubesat_position + ecef_R_body @ self.t_body_to_camera
        ecef_R_camera = ecef_R_body @ self.body_R_camera
        camera_axis_ecef = ecef_R_camera[:, 2]

        # TODO: optimize this by using the MGRS regions to filter out landmarks that are definitely not visible
        all_landmarks_ecef = np.concatenate(list(self.region_landmarks_ecef.values()), axis=0)

        is_same_hemisphere = all_landmarks_ecef @ position_ecef > 0
        hemisphere_landmarks_ecef = all_landmarks_ecef[is_same_hemisphere, :]

        bearing_vectors_ecef = hemisphere_landmarks_ecef - position_ecef
        bearing_unit_vectors_ecef = bearing_vectors_ecef / np.linalg.norm(
            bearing_vectors_ecef, axis=1, keepdims=True
        )

        is_visible = bearing_unit_vectors_ecef @ camera_axis_ecef > self.cos_fov_on_2
        visible_landmarks_ecef = hemisphere_landmarks_ecef[is_visible, :]
        visible_landmarks_eci = (ecef_R_eci.T @ visible_landmarks_ecef.T).T

        bearing_unit_vectors_body = (ecef_R_body.T @ bearing_unit_vectors_ecef[is_visible, :].T).T
        return bearing_unit_vectors_body, visible_landmarks_eci


class SimulatedMLLandmarkBearingSensor(LandmarkBearingSensor):
    """
    A sensor that simulates an image of the Earth from the camera's pose and runs the ML pipeline to generate landmark
    bearing measurements.
    """

    def __init__(self, config: dict) -> None:
        """
        :param config: The configuration dictionary.
        """
        camera_params = config["satellite"]["camera"]
        self.body_R_camera = np.asarray(camera_params["body_R_camera"])
        self.t_body_to_camera = np.asarray(camera_params["t_body_to_camera"])  # in the body frame

        self.ml_pipeline = MLPipeline()
        self.earth_image_simulator = EarthImageSimulator()

    # pylint: disable=too-many-locals
    def take_measurement(
        self, epoch: Epoch, cubesat_position: np.ndarray, eci_R_body: np.ndarray
    ) -> Tuple[np.ndarray, np.ndarray]:
        """
        Take a set of landmark bearing measurements.

        :param epoch: The epoch as an instance of brahe's Epoch class.
        :param cubesat_position: The position of the satellite in ECI as a numpy array of shape (3,).
        :param eci_R_body: The rotation matrix from the body frame to the ECI frame as a numpy array of shape (3, 3).
        :return: A tuple containing a numpy array of shape (N, 3) containing the bearing unit vectors in the body frame
                 and a numpy array of shape (N, 3) containing the landmark positions in ECI coordinates.
        """
        ecef_R_eci = brahe.frames.rECItoECEF(epoch)
        ecef_R_body = ecef_R_eci @ eci_R_body
        position_ecef = ecef_R_eci @ cubesat_position + ecef_R_body @ self.t_body_to_camera
        ecef_R_camera = ecef_R_body @ self.body_R_camera

        print(f"Taking measurement at {epoch=}, {cubesat_position=}, {eci_R_body=}")

        # simulate image
        image = self.earth_image_simulator.simulate_image(position_ecef, ecef_R_camera)

        if np.all(image == 0):
            print("No image detected")
            return np.zeros(shape=(0, 3)), np.zeros(shape=(0, 3))

        # run the ML pipeline on the image
        frame = Frame(image, 0, datetime.now())
        # TODO: queue requests to the model and send them in batches as the sim runs
        landmark_detections, region_slices = self.ml_pipeline.run_ml_pipeline_on_single(frame)

        # save the image with the detected landmarks
        epoch_str = str(epoch).replace(":", "_").replace(" ", "_").replace(".", "_")
        output_dir = os.path.abspath(
            os.path.join(__file__, f"../log/simulated_images/seed_69420_epoch_{epoch_str}/")
        )
        os.makedirs(output_dir, exist_ok=True)
<<<<<<< HEAD
        MLPipeline.visualize_landmarks(frame, landmark_detections, region_slices, output_dir)
=======
        self.ml_pipeline.visualize_landmarks(frame, regions_and_landmarks, output_dir)

        landmark_positions_ecef = np.zeros(shape=(0, 3))
        pixel_coordinates = np.zeros(shape=(0, 2))
        confidence_scores = np.zeros(shape=(0,))

        for _, landmarks in regions_and_landmarks:
            centroids_ecef = lat_lon_to_ecef(landmarks.centroid_latlons[np.newaxis, ...]).reshape(
                -1, 3
            )
>>>>>>> 853eaec5

        if len(region_slices) is None:
            print("No salient regions detected")
            return np.zeros(shape=(0, 3)), np.zeros(shape=(0, 3))
        if len(landmark_detections) == 0:
            print("No landmarks detected")
            return np.zeros(shape=(0, 3)), np.zeros(shape=(0, 3))

<<<<<<< HEAD
        landmark_positions_ecef = lat_lon_to_ecef(landmark_detections.latlons)
        landmark_positions_eci = (R_eci_to_ecef.T @ landmark_positions_ecef.T).T
=======
        landmark_positions_eci = (ecef_R_eci.T @ landmark_positions_ecef.T).T
>>>>>>> 853eaec5
        bearing_unit_vectors_cf = self.earth_image_simulator.camera.pixel_to_bearing_unit_vector(
            landmark_detections.pixel_coordinates
        )
        bearing_unit_vectors_body = (self.body_R_camera @ bearing_unit_vectors_cf.T).T

        print(f"Detected {len(landmark_positions_eci)} landmarks")

        # TODO: output confidences too
        return bearing_unit_vectors_body, landmark_positions_eci<|MERGE_RESOLUTION|>--- conflicted
+++ resolved
@@ -17,8 +17,8 @@
 from utils.config_utils import load_config
 from utils.earth_utils import lat_lon_to_ecef
 from vision_inference.frame import Frame
+from vision_inference.ld import LandmarkDetector
 from vision_inference.ml_pipeline import MLPipeline
-from vision_inference.ld import LandmarkDetector
 
 
 # pylint: disable=too-few-public-methods
@@ -169,16 +169,7 @@
     Note that this DOES NOT (yet) accurately simulate the camera's field of view.
     """
 
-<<<<<<< HEAD
-    def __init__(self, config, fov: float = np.deg2rad(100)):
-=======
-    INFERENCE_CONFIG_PATH = os.path.abspath(
-        os.path.join(__file__, "../../vision_inference/configuration/inference_config.yml")
-    )
-    LD_MODELS_PATH = os.path.abspath(os.path.join(__file__, "../../vision_inference/models/ld"))
-
     def __init__(self, config: dict, fov: float = np.deg2rad(100)) -> None:
->>>>>>> 853eaec5
         camera_params = config["satellite"]["camera"]
         self.body_R_camera = np.asarray(camera_params["body_R_camera"])
         self.t_body_to_camera = np.asarray(camera_params["t_body_to_camera"])  # in the body frame
@@ -300,20 +291,7 @@
             os.path.join(__file__, f"../log/simulated_images/seed_69420_epoch_{epoch_str}/")
         )
         os.makedirs(output_dir, exist_ok=True)
-<<<<<<< HEAD
         MLPipeline.visualize_landmarks(frame, landmark_detections, region_slices, output_dir)
-=======
-        self.ml_pipeline.visualize_landmarks(frame, regions_and_landmarks, output_dir)
-
-        landmark_positions_ecef = np.zeros(shape=(0, 3))
-        pixel_coordinates = np.zeros(shape=(0, 2))
-        confidence_scores = np.zeros(shape=(0,))
-
-        for _, landmarks in regions_and_landmarks:
-            centroids_ecef = lat_lon_to_ecef(landmarks.centroid_latlons[np.newaxis, ...]).reshape(
-                -1, 3
-            )
->>>>>>> 853eaec5
 
         if len(region_slices) is None:
             print("No salient regions detected")
@@ -322,12 +300,8 @@
             print("No landmarks detected")
             return np.zeros(shape=(0, 3)), np.zeros(shape=(0, 3))
 
-<<<<<<< HEAD
         landmark_positions_ecef = lat_lon_to_ecef(landmark_detections.latlons)
-        landmark_positions_eci = (R_eci_to_ecef.T @ landmark_positions_ecef.T).T
-=======
         landmark_positions_eci = (ecef_R_eci.T @ landmark_positions_ecef.T).T
->>>>>>> 853eaec5
         bearing_unit_vectors_cf = self.earth_image_simulator.camera.pixel_to_bearing_unit_vector(
             landmark_detections.pixel_coordinates
         )
