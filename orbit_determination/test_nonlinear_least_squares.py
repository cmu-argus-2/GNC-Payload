--- conflicted
+++ resolved
@@ -20,65 +20,7 @@
 from orbit_determination.nonlinear_least_squares_od import OrbitDetermination
 
 from utils.orbit_utils import get_sso_orbit_state, is_over_daytime
-<<<<<<< HEAD
-from utils.brahe_utils import increment_epoch
-from vision_inference.frame import Frame
-from vision_inference.ml_pipeline import MLPipeline
-
-
-class LandmarkBearingSensor(ABC):
-    """
-    Abstract class for a landmark bearing sensor, which inputs the satellite pose and outputs landmark bearing measurements.
-    """
-
-    @abstractmethod
-    def take_measurement(self, epoch: Epoch, cubesat_position: np.ndarray, R_body_to_eci: np.ndarray) -> Tuple[np.ndarray, np.ndarray]:
-        """
-        Take a landmark bearing measurement using the sensor.
-
-        :param epoch: The epoch as an instance of brahe's Epoch class.
-        :param cubesat_position: The position of the satellite in ECI as a numpy array of shape (3,).
-        :param R_body_to_eci: The rotation matrix from the body frame to the ECI frame as a numpy array of shape (3, 3).
-        :return: A tuple containing a numpy array of shape (N, 3) containing the bearing unit vectors in the body frame
-                 and a numpy array of shape (N, 3) containing the landmark positions in ECI coordinates.
-        """
-        pass
-
-
-class RandomLandmarkBearingSensor(LandmarkBearingSensor):
-    """
-    A sensor that randomly generates landmark bearing measurements within a cone centered about the camera's boresight.
-    """
-
-    def __init__(self, config, max_measurements: int = 10, fov: float = np.deg2rad(120)):
-        """
-        :param config: The configuration dictionary.
-        :param fov: The field of view of the camera in radians.
-        :param max_measurements: The number of measurements to attempt to take at once. The actual number may be less.
-        """
-        camera_params = config["satellite"]["camera"]
-        self.R_camera_to_body = Rotation.from_quat(np.asarray(camera_params["orientation_in_cubesat_frame"]),
-                                                   scalar_first=True).as_matrix()
-        self.t_body_to_camera = np.asarray(camera_params["position_in_cubesat_frame"])  # in the body frame
-
-        self.max_measurements = max_measurements
-        self.fov = fov
-        self.cos_fov = np.cos(fov)
-
-    def sample_bearing_unit_vectors(self) -> np.ndarray:
-        """
-        Sample self.max_measurements random bearing unit vectors in the body frame that are within the camera's field
-        of view, which is a cone centered about the camera's boresight.
-
-        :return: A numpy array of shape (self.max_measurements, 3) containing the sampled bearing unit vectors in the body frame.
-        """
-        phi = 2 * np.pi * np.random.random(self.max_measurements)
-        # uniformly sample cos(theta) instead of theta to get a uniform distribution on the unit sphere
-        theta = np.arccos(np.random.uniform(self.cos_fov, 1, self.max_measurements))
-        bearing_unit_vectors_cf = Rotation.from_euler("ZX", np.column_stack((phi, theta))).apply(np.array([0, 0, 1]))
-=======
 from utils.earth_utils import get_nadir_rotation
->>>>>>> 1d94bbcd
 
 
 MAIN_CONFIG_PATH = os.path.abspath(os.path.join(os.path.dirname(__file__), "../../config.yaml"))
@@ -101,6 +43,21 @@
     return config
 
 
+# TODO: consolidate this with the function in utils/earth_utils.py
+def get_nadir_rotation(cubesat_position: np.ndarray) -> np.ndarray:
+    """
+    Get the rotation matrix from the body frame to the ECI frame for a satellite with an orbital angular momentum in the -y direction.
+
+    :param cubesat_position: The position of the satellite in ECI as a numpy array of shape (3,).
+    :return: A numpy array of shape (3, 3) containing the rotation matrix from the body frame to the ECI frame.
+    """
+    y_axis = [0, -1, 0]  # along orbital angular momentum
+    z_axis = -cubesat_position / np.linalg.norm(cubesat_position)  # along radial vector
+    x_axis = np.cross(y_axis, z_axis)
+    R_body_to_eci = np.column_stack([x_axis, y_axis, z_axis])
+    return R_body_to_eci
+
+
 def get_SO3_noise_matrices(N: int, magnitude_std: float) -> np.ndarray:
     """
     Generate a set of matrices representing random rotations in SO(3) with a given standard deviation.
@@ -119,38 +76,74 @@
     # update_brahe_data_files()
     config = load_config()
 
-    # set up simulation parameters
-    dt = 1 / config["solver"]["world_update_rate"]
-    starting_epoch = Epoch(*brahe.time.mjd_to_caldate(config["mission"]["start_date"]))
-    N = int(np.ceil(config["mission"]["duration"] / dt))  # number of time steps in the simulation
-
+    # set up landmark bearing sensor and orbit determination objects
     # landmark_bearing_sensor = RandomLandmarkBearingSensor(config)
     landmark_bearing_sensor = SimulatedMLLandmarkBearingSensor(config)
-    data_manager = ODSimulationDataManager(starting_epoch, dt)
-    od = OrbitDetermination(dt)
-
+    od = OrbitDetermination(dt=1 / config["solver"]["world_update_rate"])
+
+    # set up initial state
+    starting_epoch = Epoch(
+        *brahe.time.mjd_to_caldate(config["mission"]["start_date"])
+    )
+    N = int(np.ceil(config["mission"]["duration"] * config["solver"]["world_update_rate"]))
+    states = np.zeros((N, 6))
     # pick a latitude and longitude that results in the satellite passing over the contiguous US in its first few orbits
-    initial_state = get_sso_orbit_state(starting_epoch, 0, -73, 600e3, northwards=True)
-    data_manager.push_next_state(initial_state, get_nadir_rotation(initial_state[:3]))
+    states[0, :] = get_sso_orbit_state(starting_epoch, 0, -73, 600e3, northwards=True)
+    epoch = starting_epoch
+
+    # set up arrays to store measurements
+    times = np.array([], dtype=int)
+    Rs_body_to_eci = np.zeros(shape=(0, 3, 3))
+    bearing_unit_vectors = np.zeros(shape=(0, 3))
+    landmarks = np.zeros(shape=(0, 3))
+
+    def take_measurement(t_idx: int) -> None:
+        """
+        Take a set of measurements at the given time index.
+        Reads from the states and landmark_bearing_sensor variables in the outer scope.
+        Appends to the times, Rs_body_to_eci, bearing_unit_vectors, and landmarks arrays in the outer scope.
+
+        :param t_idx: The time index at which to take the measurements.
+        """
+        position = states[t_idx, :3]
+        R_body_to_eci = get_nadir_rotation(position)
+
+        measurement_bearing_unit_vectors, measurement_landmarks = landmark_bearing_sensor.take_measurement(epoch, position, R_body_to_eci)
+        measurement_count = measurement_bearing_unit_vectors.shape[0]
+        assert measurement_landmarks.shape[0] == measurement_count
+
+        nonlocal times, Rs_body_to_eci, bearing_unit_vectors, landmarks
+        times = np.concatenate((times, np.repeat(t_idx, measurement_count)))
+        Rs_body_to_eci = np.concatenate((Rs_body_to_eci,
+                                         np.tile(R_body_to_eci, (measurement_count, 1, 1))),
+                                        axis=0)
+        bearing_unit_vectors = np.concatenate((bearing_unit_vectors, measurement_bearing_unit_vectors), axis=0)
+        landmarks = np.concatenate((landmarks, measurement_landmarks), axis=0)
+        print(f"Total measurements so far: {len(times)}")
+        print(f"Completion: {100 * t_idx / N:.2f}%")
 
     for t in range(0, N - 1):
-        # take a set of measurements every 5 minutes
-        if t % 5 == 0 and is_over_daytime(data_manager.latest_epoch, data_manager.latest_state[:3]):
-            data_manager.take_measurement(landmark_bearing_sensor)
-            print(f"Total measurements so far: {data_manager.measurement_count}")
-            print(f"Completion: {100 * t / N:.2f}%")
-
-        next_state = f(data_manager.latest_state, dt)
-        data_manager.push_next_state(next_state, get_nadir_rotation(next_state[:3]))
-
-    if data_manager.measurement_count == 0:
+        states[t + 1, :] = f(states[t, :], od.dt)
+
+        if t % 5 == 0 and is_over_daytime(epoch, states[t, :3]):  # take a set of measurements every 5 minutes
+            take_measurement(t)
+
+        epoch = increment_epoch(epoch, 1 / config["solver"]["world_update_rate"])
+
+    if len(times) == 0:
         raise ValueError("No measurements taken")
-    print(f"Total measurements: {data_manager.measurement_count}")
+    print(f"Total measurements: {len(times)}")
 
     if type(landmark_bearing_sensor) == SimulatedMLLandmarkBearingSensor:
         # save measurements to pickle file
-        with open(f"od-simulation-data-{time()}.pkl", "wb") as file:
-            pickle.dump(data_manager, file)
+        with open(f"measurements-{time()}.pkl", "wb") as file:
+            pickle.dump({
+                "times": times,
+                "states": states,
+                "Rs_body_to_eci": Rs_body_to_eci,
+                "bearing_unit_vectors": bearing_unit_vectors,
+                "landmarks": landmarks
+            }, file)
 
     # for i, attitude_noise in enumerate(attitude_noises):
     #     so3_noise_matrices = get_SO3_noise_matrices(len(times), np.deg2rad(attitude_noise))
@@ -178,11 +171,11 @@
     # plt.show()
 
     start_time = perf_counter()
-    estimated_states = od.fit_orbit(data_manager)
+    estimated_states = od.fit_orbit(times, landmarks, bearing_unit_vectors, Rs_body_to_eci, N)
     print(f"Elapsed time: {perf_counter() - start_time:.2f} s")
 
-    position_errors = np.linalg.norm(data_manager.states[:, :3] - estimated_states[:, :3], axis=1)
-    rms_position_error = np.sqrt(np.mean(position_errors**2))
+    position_errors = np.linalg.norm(states[:, :3] - estimated_states[:, :3], axis=1)
+    rms_position_error = np.sqrt(np.mean(position_errors ** 2))
     print(f"RMS position error: {rms_position_error}")
 
     # fig = plt.figure()
@@ -202,16 +195,6 @@
     # plt.show()
 
 
-def load_brahe_data_files():
-    brahe_directory = os.path.dirname(brahe.__file__)
-    try:
-        print("Updating Brahe data files. Might take a minute ...")
-        brahe.utils.download_all_data(brahe_directory + "/data")
-    except:
-        pass  # One or the other files always errors out. Not a problem though
-
-
 if __name__ == "__main__":
     np.random.seed(69420)
-    load_brahe_data_files()
     test_od()