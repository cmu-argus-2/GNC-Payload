--- conflicted
+++ resolved
@@ -29,21 +29,6 @@
 from utils.config_utils import load_config
 
 
-# TODO: consolidate this with the function in utils/earth_utils.py
-def get_nadir_rotation(cubesat_position: np.ndarray) -> np.ndarray:
-    """
-    Get the rotation matrix from the body frame to the ECI frame for a satellite with an orbital angular momentum in the -y direction.
-
-    :param cubesat_position: The position of the satellite in ECI as a numpy array of shape (3,).
-    :return: A numpy array of shape (3, 3) containing the rotation matrix from the body frame to the ECI frame.
-    """
-    y_axis = [0, -1, 0]  # along orbital angular momentum
-    z_axis = -cubesat_position / np.linalg.norm(cubesat_position)  # along radial vector
-    x_axis = np.cross(y_axis, z_axis)
-    R_body_to_eci = np.column_stack([x_axis, y_axis, z_axis])
-    return R_body_to_eci
-
-
 def get_SO3_noise_matrices(N: int, magnitude_std: float) -> np.ndarray:
     """
     Generate a set of matrices representing random rotations in SO(3) with a given standard deviation.
@@ -65,12 +50,6 @@
     # update_brahe_data_files()
     config = load_config()
 
-<<<<<<< HEAD
-    # set up landmark bearing sensor and orbit determination objects
-    # landmark_bearing_sensor = RandomLandmarkBearingSensor(config)
-    landmark_bearing_sensor = SimulatedMLLandmarkBearingSensor(config)
-    od = OrbitDetermination(dt=1 / config["solver"]["world_update_rate"])
-=======
     # TODO: move this into the config file itself
     # decrease world update rate since we only care about position dynamics
     config["solver"]["world_update_rate"] = 1 / 60  # Hz
@@ -86,88 +65,29 @@
     # landmark_bearing_sensor = SimulatedMLLandmarkBearingSensor(config)
     data_manager = ODSimulationDataManager(starting_epoch, dt)
     od = OrbitDetermination(dt)
->>>>>>> a676e321
 
-    # set up initial state
-    starting_epoch = Epoch(*brahe.time.mjd_to_caldate(config["mission"]["start_date"]))
-    N = int(np.ceil(config["mission"]["duration"] * config["solver"]["world_update_rate"]))
-    states = np.zeros((N, 6))
     # pick a latitude and longitude that results in the satellite passing over the contiguous US in its first few orbits
-<<<<<<< HEAD
-    states[0, :] = get_sso_orbit_state(starting_epoch, 0, -73, 600e3, northwards=True)
-    epoch = starting_epoch
-
-    # set up arrays to store measurements
-    times = np.array([], dtype=int)
-    Rs_body_to_eci = np.zeros(shape=(0, 3, 3))
-    bearing_unit_vectors = np.zeros(shape=(0, 3))
-    landmarks = np.zeros(shape=(0, 3))
-
-    def take_measurement(t_idx: int) -> None:
-        """
-        Take a set of measurements at the given time index.
-        Reads from the states and landmark_bearing_sensor variables in the outer scope.
-        Appends to the times, Rs_body_to_eci, bearing_unit_vectors, and landmarks arrays in the outer scope.
-
-        :param t_idx: The time index at which to take the measurements.
-        """
-        position = states[t_idx, :3]
-        R_body_to_eci = get_nadir_rotation(position)
-
-        measurement_bearing_unit_vectors, measurement_landmarks = (
-            landmark_bearing_sensor.take_measurement(epoch, position, R_body_to_eci)
-        )
-        measurement_count = measurement_bearing_unit_vectors.shape[0]
-        assert measurement_landmarks.shape[0] == measurement_count
-
-        nonlocal times, Rs_body_to_eci, bearing_unit_vectors, landmarks
-        times = np.concatenate((times, np.repeat(t_idx, measurement_count)))
-        Rs_body_to_eci = np.concatenate(
-            (Rs_body_to_eci, np.tile(R_body_to_eci, (measurement_count, 1, 1))), axis=0
-        )
-        bearing_unit_vectors = np.concatenate(
-            (bearing_unit_vectors, measurement_bearing_unit_vectors), axis=0
-        )
-        landmarks = np.concatenate((landmarks, measurement_landmarks), axis=0)
-        print(f"Total measurements so far: {len(times)}")
-        print(f"Completion: {100 * t_idx / N:.2f}%")
-=======
     initial_state = get_sso_orbit_state(starting_epoch, 0, -73, 600e3, northwards=True)
     data_manager.push_next_state(initial_state, get_nadir_rotation(initial_state))
->>>>>>> a676e321
 
     for t in range(0, N - 1):
-        states[t + 1, :] = f(states[t, :], od.dt)
+        # take a set of measurements every 5 minutes
+        if t % 5 == 0 and is_over_daytime(data_manager.latest_epoch, data_manager.latest_state[:3]):
+            data_manager.take_measurement(landmark_bearing_sensor)
+            print(f"Total measurements so far: {data_manager.measurement_count}")
+            print(f"Completion: {100 * t / N:.2f}%")
 
-        if t % 5 == 0 and is_over_daytime(
-            epoch, states[t, :3]
-        ):  # take a set of measurements every 5 minutes
-            take_measurement(t)
-
-<<<<<<< HEAD
-        epoch = increment_epoch(epoch, 1 / config["solver"]["world_update_rate"])
-=======
         next_state = f(data_manager.latest_state, dt)
         data_manager.push_next_state(next_state, get_nadir_rotation(next_state[:6]))
->>>>>>> a676e321
 
-    if len(times) == 0:
+    if data_manager.measurement_count == 0:
         raise ValueError("No measurements taken")
-    print(f"Total measurements: {len(times)}")
+    print(f"Total measurements: {data_manager.measurement_count}")
 
     if isinstance(landmark_bearing_sensor, SimulatedMLLandmarkBearingSensor):
         # save measurements to pickle file
-        with open(f"measurements-{time()}.pkl", "wb") as file:
-            pickle.dump(
-                {
-                    "times": times,
-                    "states": states,
-                    "Rs_body_to_eci": Rs_body_to_eci,
-                    "bearing_unit_vectors": bearing_unit_vectors,
-                    "landmarks": landmarks,
-                },
-                file,
-            )
+        with open(f"od-simulation-data-{time()}.pkl", "wb") as file:
+            pickle.dump(data_manager, file)
 
     # for i, attitude_noise in enumerate(attitude_noises):
     #     so3_noise_matrices = get_SO3_noise_matrices(len(times), np.deg2rad(attitude_noise))
@@ -195,10 +115,10 @@
     # plt.show()
 
     start_time = perf_counter()
-    estimated_states = od.fit_orbit(times, landmarks, bearing_unit_vectors, Rs_body_to_eci, N)
+    estimated_states = od.fit_orbit(data_manager)
     print(f"Elapsed time: {perf_counter() - start_time:.2f} s")
 
-    position_errors = np.linalg.norm(states[:, :3] - estimated_states[:, :3], axis=1)
+    position_errors = np.linalg.norm(data_manager.states[:, :3] - estimated_states[:, :3], axis=1)
     rms_position_error = np.sqrt(np.mean(position_errors**2))
     print(f"RMS position error: {rms_position_error}")
 
@@ -219,8 +139,6 @@
     # plt.show()
 
 
-<<<<<<< HEAD
-=======
 def load_brahe_data_files():
     """
     Load up-to-date brahe files
@@ -234,7 +152,7 @@
         print("One or the other files always errors out. Not a problem though.")
 
 
->>>>>>> a676e321
 if __name__ == "__main__":
     np.random.seed(69420)
+    load_brahe_data_files()
     test_od()