--- conflicted
+++ resolved
@@ -1,278 +1,21 @@
-<<<<<<< HEAD
-=======
-from abc import ABC, abstractmethod
-from datetime import datetime
-import os
-import pickle
->>>>>>> c11a530e
 from typing import Any
 from time import perf_counter
 from time import time
-<<<<<<< HEAD
 import yaml
 import pickle
 
 import numpy as np
 from scipy.spatial.transform import Rotation
-=======
->>>>>>> c11a530e
 
 import brahe
 from brahe.epoch import Epoch
-import numpy as np
-from scipy.spatial.transform import Rotation
-import yaml
-
 
 from dynamics.orbital_dynamics import f
 from orbit_determination.landmark_bearing_sensors import RandomLandmarkBearingSensor, SimulatedMLLandmarkBearingSensor
 from orbit_determination.od_simulation_data_manager import ODSimulationDataManager
 from orbit_determination.nonlinear_least_squares_od import OrbitDetermination
-<<<<<<< HEAD
 
 from utils.orbit_utils import get_sso_orbit_state, is_over_daytime
-=======
-from utils.brahe_utils import increment_epoch
-from utils.earth_utils import lat_lon_to_ecef
-from utils.orbit_utils import get_sso_orbit_state, is_over_daytime
-from vision_inference.camera import Frame
-from vision_inference.ml_pipeline import MLPipeline
-
-
-class LandmarkBearingSensor(ABC):
-    """
-    Abstract class for a landmark bearing sensor, which inputs the satellite pose and outputs landmark bearing measurements.
-    """
-
-    @abstractmethod
-    def take_measurement(
-        self, epoch: Epoch, cubesat_position: np.ndarray, R_body_to_eci: np.ndarray
-    ) -> Tuple[np.ndarray, np.ndarray]:
-        """
-        Take a landmark bearing measurement using the sensor.
-
-        :param epoch: The epoch as an instance of brahe's Epoch class.
-        :param cubesat_position: The position of the satellite in ECI as a numpy array of shape (3,).
-        :param R_body_to_eci: The rotation matrix from the body frame to the ECI frame as a numpy array of shape (3, 3).
-        :return: A tuple containing a numpy array of shape (N, 3) containing the bearing unit vectors in the body frame
-                 and a numpy array of shape (N, 3) containing the landmark positions in ECI coordinates.
-        """
-        pass
-
-
-class RandomLandmarkBearingSensor(LandmarkBearingSensor):
-    """
-    A sensor that randomly generates landmark bearing measurements within a cone centered about the camera's boresight.
-    """
-
-    def __init__(self, config, max_measurements: int = 10, fov: float = np.deg2rad(120)):
-        """
-        :param config: The configuration dictionary.
-        :param fov: The field of view of the camera in radians.
-        :param max_measurements: The number of measurements to attempt to take at once. The actual number may be less.
-        """
-        camera_params = config["satellite"]["camera"]
-        self.R_camera_to_body = Rotation.from_quat(
-            np.asarray(camera_params["orientation_in_cubesat_frame"]), scalar_first=True
-        ).as_matrix()
-        self.t_body_to_camera = np.asarray(
-            camera_params["position_in_cubesat_frame"]
-        )  # in the body frame
-
-        self.max_measurements = max_measurements
-        self.fov = fov
-        self.cos_fov = np.cos(fov)
-
-    def sample_bearing_unit_vectors(self) -> np.ndarray:
-        """
-        Sample self.max_measurements random bearing unit vectors in the body frame that are within the camera's field
-        of view, which is a cone centered about the camera's boresight.
-
-        :return: A numpy array of shape (self.max_measurements, 3) containing the sampled bearing unit vectors in the body frame.
-        """
-        phi = 2 * np.pi * np.random.random(self.max_measurements)
-        # uniformly sample cos(theta) instead of theta to get a uniform distribution on the unit sphere
-        theta = np.arccos(np.random.uniform(self.cos_fov, 1, self.max_measurements))
-        bearing_unit_vectors_cf = Rotation.from_euler("ZX", np.column_stack((phi, theta))).apply(
-            np.array([0, 0, 1])
-        )
-
-        # sanity check
-        assert np.all(bearing_unit_vectors_cf[:, 2] > self.cos_fov)
-
-        bearing_unit_vectors_body = (self.R_camera_to_body @ bearing_unit_vectors_cf.T).T
-        return bearing_unit_vectors_body
-
-    @staticmethod
-    def get_ray_and_earth_intersections(
-        ray_dirs: np.ndarray, ray_start: np.ndarray
-    ) -> tuple[np.ndarray, np.ndarray]:
-        """
-        Get the intersection points of rays with the Earth.
-        The input number of rays, N, the output number of intersection points, M,
-        and the returned boolean array, valid_intersections, are related as follows:
-        M == np.sum(valid_intersections) <= N.
-
-        :param ray_dirs: A numpy array of shape (N, 3) containing the direction vectors of the rays in ECI coordinates.
-                         Note that the direction vectors must all be normalized.
-        :param ray_start: A numpy array of shape (3,) containing the starting point of the rays in ECI coordinates.
-        :return: A tuple containing a boolean array  of shape (N,) indicating which rays intersected the Earth,
-                 and a numpy array of shape (M, 3) containing the intersection points in ECI coordinates.
-        """
-        assert np.allclose(np.linalg.norm(ray_dirs, axis=1), 1), "ray_dirs must be normalized"
-
-        # As = np.sum(ray_dirs ** 2, axis=1)  # this is always 1 since the rays are normalized
-        Bs = 2 * ray_dirs @ ray_start
-        C = np.sum(ray_start**2) - R_EARTH**2
-        assert C > 0, "The ray start location is inside the Earth!"
-
-        discriminants = Bs**2 - 4 * C
-
-        """
-        Since C > 0 and np.all(As > 0), if the roots are real they must have the same sign.
-        Bs < 0 implies that the slope at x = 0 is negative, so the roots are positive.
-        Intuitively, this check is equivalent to np.dot(ray_dir, ray_start) < 0 which checks if ray_dir is in
-        the half-space that is pointing towards the Earth.
-        """
-        valid_intersections = (discriminants >= 0) & (Bs < 0)
-
-        # pick the smaller of the two positive roots from the quadratic formula, since it is closer to the camera
-        ts = (-Bs[valid_intersections] - np.sqrt(discriminants[valid_intersections])) / 2
-        intersection_points = ray_start + ts[:, np.newaxis] * ray_dirs[valid_intersections, :]
-
-        assert intersection_points.shape[0] == np.sum(valid_intersections)
-        return valid_intersections, intersection_points
-
-    def take_measurement(
-        self, _: Epoch, cubesat_position_eci: np.ndarray, R_body_to_eci: np.ndarray
-    ) -> Tuple[np.ndarray, np.ndarray]:
-        """
-        Take a set of landmark bearing measurements.
-        The number of measurements, N, will be some number less than or equal to self.max_measurements.
-
-        :param _: The epoch as an instance of brahe's Epoch class. Not used.
-        :param cubesat_position_eci: The position of the satellite in ECI as a numpy array of shape (3,).
-        :param R_body_to_eci: The rotation matrix from the body frame to the ECI frame as a numpy array of shape (3, 3).
-        :return: A tuple containing a numpy array of shape (N, 3) containing the bearing unit vectors in the body frame
-                 and a numpy array of shape (N, 3) containing the landmark positions in ECI coordinates.
-        """
-        bearing_unit_vectors_body = self.sample_bearing_unit_vectors()
-        bearing_unit_vectors_eci = (R_body_to_eci @ bearing_unit_vectors_body.T).T
-        camera_position_eci = cubesat_position_eci + R_body_to_eci @ self.t_body_to_camera
-
-        valid_intersections, landmark_positions_eci = self.get_ray_and_earth_intersections(
-            bearing_unit_vectors_eci, camera_position_eci
-        )
-        bearing_unit_vectors_body = bearing_unit_vectors_body[valid_intersections, :]
-
-        # sanity check
-        for bearing_unit_vector_body, landmark_position_eci in zip(
-            bearing_unit_vectors_body, landmark_positions_eci
-        ):
-            true_bearing_unit_vector_eci = landmark_position_eci - cubesat_position_eci
-            true_bearing_unit_vector_eci /= np.linalg.norm(true_bearing_unit_vector_eci)
-
-            assert np.allclose(
-                true_bearing_unit_vector_eci, R_body_to_eci @ bearing_unit_vector_body
-            )
-
-        return bearing_unit_vectors_body, landmark_positions_eci
-
-
-class SimulatedMLLandmarkBearingSensor:
-    """
-    A sensor that simulates an image of the Earth from the camera's pose and runs the ML pipeline to generate landmark bearing measurements.
-    """
-
-    def __init__(self, config):
-        """
-        :param config: The configuration dictionary.
-        """
-        camera_params = config["satellite"]["camera"]
-        self.R_camera_to_body = Rotation.from_quat(
-            np.asarray(camera_params["orientation_in_cubesat_frame"]), scalar_first=True
-        ).as_matrix()
-        self.t_body_to_camera = np.asarray(
-            camera_params["position_in_cubesat_frame"]
-        )  # in the body frame
-
-        self.ml_pipeline = MLPipeline()
-        self.earth_image_simulator = EarthImageSimulator()
-
-    def take_measurement(
-        self, epoch: Epoch, cubesat_position: np.ndarray, R_body_to_eci: np.ndarray
-    ) -> Tuple[np.ndarray, np.ndarray]:
-        """
-        Take a set of landmark bearing measurements.
-
-        :param epoch: The epoch as an instance of brahe's Epoch class.
-        :param cubesat_position: The position of the satellite in ECI as a numpy array of shape (3,).
-        :param R_body_to_eci: The rotation matrix from the body frame to the ECI frame as a numpy array of shape (3, 3).
-        :return: A tuple containing a numpy array of shape (N, 3) containing the bearing unit vectors in the body frame
-                 and a numpy array of shape (N, 3) containing the landmark positions in ECI coordinates.
-        """
-        R_eci_to_ecef = brahe.frames.rECItoECEF(epoch)
-        R_body_to_ecef = R_eci_to_ecef @ R_body_to_eci
-        position_ecef = R_eci_to_ecef @ cubesat_position + R_body_to_ecef @ self.t_body_to_camera
-        R_camera_to_ecef = R_body_to_ecef @ self.R_camera_to_body
-
-        print(f"Taking measurement at {epoch=}, {cubesat_position=}, {R_body_to_eci=}")
-
-        # simulate image
-        image = self.earth_image_simulator.simulate_image(position_ecef, R_camera_to_ecef)
-
-        if np.all(image == 0):
-            print("No image detected")
-            return np.zeros(shape=(0, 3)), np.zeros(shape=(0, 3))
-
-        # run the ML pipeline on the image
-        frame = Frame(image, 0, datetime.now())
-        # TODO: queue requests to the model and send them in batches as the sim runs
-        regions_and_landmarks = self.ml_pipeline.run_ml_pipeline_on_single(frame)
-        if regions_and_landmarks is None:
-            print("No salient regions detected")
-            return np.zeros(shape=(0, 3)), np.zeros(shape=(0, 3))
-
-        # save the image with the detected landmarks
-        epoch_str = str(epoch).replace(":", "_").replace(" ", "_").replace(".", "_")
-        output_dir = os.path.abspath(
-            os.path.join(__file__, f"../log/simulated_images/seed_69420_epoch_{epoch_str}/")
-        )
-        os.makedirs(output_dir, exist_ok=True)
-        self.ml_pipeline.visualize_landmarks(frame, regions_and_landmarks, output_dir)
-
-        landmark_positions_ecef = np.zeros(shape=(0, 3))
-        pixel_coordinates = np.zeros(shape=(0, 2))
-        confidence_scores = np.zeros(shape=(0,))
-
-        for region, landmarks in regions_and_landmarks:
-            centroids_ecef = lat_lon_to_ecef(landmarks.centroid_latlons[np.newaxis, ...]).reshape(
-                -1, 3
-            )
-
-            landmark_positions_ecef = np.concatenate(
-                (landmark_positions_ecef, centroids_ecef), axis=0
-            )
-            pixel_coordinates = np.concatenate((pixel_coordinates, landmarks.centroid_xy), axis=0)
-            confidence_scores = np.concatenate(
-                (confidence_scores, landmarks.confidence_scores), axis=0
-            )
-
-        if len(confidence_scores) == 0:
-            print("No landmarks detected")
-            return np.zeros(shape=(0, 3)), np.zeros(shape=(0, 3))
-
-        landmark_positions_eci = (R_eci_to_ecef.T @ landmark_positions_ecef.T).T
-        bearing_unit_vectors_cf = self.earth_image_simulator.camera.pixel_to_bearing_unit_vector(
-            pixel_coordinates
-        )
-        bearing_unit_vectors_body = (self.R_camera_to_body @ bearing_unit_vectors_cf.T).T
-
-        print(f"Detected {len(landmark_positions_eci)} landmarks")
-
-        # TODO: output confidence_scores too
-        return bearing_unit_vectors_body, landmark_positions_eci
->>>>>>> c11a530e
 
 
 def load_config() -> dict[str, Any]:
@@ -281,7 +24,7 @@
 
     :return: The modified configuration file as a dictionary.
     """
-    with open("config.yaml", "r") as file:
+    with open("../config.yaml", "r") as file:
         config = yaml.safe_load(file)
 
     # TODO: move this into the config file itself
@@ -335,7 +78,6 @@
     data_manager = ODSimulationDataManager(starting_epoch, dt)
     od = OrbitDetermination(dt)
 
-<<<<<<< HEAD
     # pick a latitude and longitude that results in the satellite passing over the contiguous US in its first few orbits
     initial_state = get_sso_orbit_state(starting_epoch, 0, -73, 600e3, northwards=True)
     data_manager.push_next_state(initial_state, get_nadir_rotation(initial_state[:3]))
@@ -346,58 +88,6 @@
             data_manager.take_measurement(landmark_bearing_sensor)
             print(f"Total measurements so far: {data_manager.measurement_count}")
             print(f"Completion: {100 * t / N:.2f}%")
-=======
-    # set up initial state
-    starting_epoch = Epoch(*brahe.time.mjd_to_caldate(config["mission"]["start_date"]))
-    N = int(np.ceil(config["mission"]["duration"] * config["solver"]["world_update_rate"]))
-    states = np.zeros((N, 6))
-    # pick a latitude and longitude that results in the satellite passing over the contiguous US in its first few orbits
-    states[0, :] = get_sso_orbit_state(starting_epoch, 0, -73, 600e3, northwards=True)
-    epoch = starting_epoch
-
-    # set up arrays to store measurements
-    times = np.array([], dtype=int)
-    Rs_body_to_eci = np.zeros(shape=(0, 3, 3))
-    bearing_unit_vectors = np.zeros(shape=(0, 3))
-    landmarks = np.zeros(shape=(0, 3))
-
-    def take_measurement(t_idx: int) -> None:
-        """
-        Take a set of measurements at the given time index.
-        Reads from the states and landmark_bearing_sensor variables in the outer scope.
-        Appends to the times, Rs_body_to_eci, bearing_unit_vectors, and landmarks arrays in the outer scope.
-
-        :param t_idx: The time index at which to take the measurements.
-        """
-        position = states[t_idx, :3]
-        R_body_to_eci = get_nadir_rotation(position)
-
-        measurement_bearing_unit_vectors, measurement_landmarks = (
-            landmark_bearing_sensor.take_measurement(epoch, position, R_body_to_eci)
-        )
-        measurement_count = measurement_bearing_unit_vectors.shape[0]
-        assert measurement_landmarks.shape[0] == measurement_count
-
-        nonlocal times, Rs_body_to_eci, bearing_unit_vectors, landmarks
-        times = np.concatenate((times, np.repeat(t_idx, measurement_count)))
-        Rs_body_to_eci = np.concatenate(
-            (Rs_body_to_eci, np.tile(R_body_to_eci, (measurement_count, 1, 1))), axis=0
-        )
-        bearing_unit_vectors = np.concatenate(
-            (bearing_unit_vectors, measurement_bearing_unit_vectors), axis=0
-        )
-        landmarks = np.concatenate((landmarks, measurement_landmarks), axis=0)
-        print(f"Total measurements so far: {len(times)}")
-        print(f"Completion: {100 * t_idx / N:.2f}%")
-
-    for t in range(0, N - 1):
-        states[t + 1, :] = f(states[t, :], od.dt)
-
-        if t % 5 == 0 and is_over_daytime(
-            epoch, states[t, :3]
-        ):  # take a set of measurements every 5 minutes
-            take_measurement(t)
->>>>>>> c11a530e
 
         next_state = f(data_manager.latest_state, dt)
         data_manager.push_next_state(next_state, get_nadir_rotation(next_state[:3]))
@@ -408,22 +98,8 @@
 
     if type(landmark_bearing_sensor) == SimulatedMLLandmarkBearingSensor:
         # save measurements to pickle file
-<<<<<<< HEAD
         with open(f"od-simulation-data-{time()}.pkl", "wb") as file:
             pickle.dump(data_manager, file)
-=======
-        with open(f"measurements-{time()}.pkl", "wb") as file:
-            pickle.dump(
-                {
-                    "times": times,
-                    "states": states,
-                    "Rs_body_to_eci": Rs_body_to_eci,
-                    "bearing_unit_vectors": bearing_unit_vectors,
-                    "landmarks": landmarks,
-                },
-                file,
-            )
->>>>>>> c11a530e
 
     # for i, attitude_noise in enumerate(attitude_noises):
     #     so3_noise_matrices = get_SO3_noise_matrices(len(times), np.deg2rad(attitude_noise))
@@ -454,13 +130,8 @@
     estimated_states = od.fit_orbit(data_manager)
     print(f"Elapsed time: {perf_counter() - start_time:.2f} s")
 
-<<<<<<< HEAD
     position_errors = np.linalg.norm(data_manager.states[:, :3] - estimated_states[:, :3], axis=1)
-    rms_position_error = np.sqrt(np.mean(position_errors ** 2))
-=======
-    position_errors = np.linalg.norm(states[:, :3] - estimated_states[:, :3], axis=1)
     rms_position_error = np.sqrt(np.mean(position_errors**2))
->>>>>>> c11a530e
     print(f"RMS position error: {rms_position_error}")
 
     # fig = plt.figure()
