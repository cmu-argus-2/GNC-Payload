--- conflicted
+++ resolved
@@ -6,13 +6,9 @@
 
 
 # TODO: use brahe constants instead of hardcoding
-<<<<<<< HEAD
-def ecef_to_lat_lon(intersection_points, a=6378137.0, b=6356752.314245):
-=======
-def convert_to_lat_lon(
+def ecef_to_lat_lon(
     intersection_points: np.ndarray, a: float = 6378137.0, b: float = 6356752.314245
 ) -> np.ndarray:
->>>>>>> a676e321
     """
     Convert intersection points (ECEF) to latitude and longitude.
 
@@ -57,21 +53,18 @@
     return lat_lon_flat.reshape(*shape_prefix, 2)
 
 
-def lat_lon_to_ecef(
-    lat_lon: np.ndarray, a: float = 6378137.0, b: float = 6356752.314245
-) -> np.ndarray:
+def lat_lon_to_ecef(lat_lon, a=6378137.0, b=6356752.314245):
     """
     Convert latitude and longitude to ECEF (Earth-Centered, Earth-Fixed) coordinates.
 
     Parameters:
-        lat_lon: A numpy array of shape (..., 2) consisting of latitudes and longitudes.
-
-    Returns:
-        np.ndarray: A numpy array of shape (..., 3) consisting of ECEF coordinates.
-    """
-    assert lat_lon.shape[-1] == 2, "Input must have shape (..., 2)"
-
-    shape_prefix = lat_lon.shape[:-1]
+        lat_lon (np.ndarray): Array of latitude and longitude (HxWx2).
+
+    Returns:
+        np.ndarray: Array of ECEF coordinates (HxWx3).
+    """
+    # TODO: generalize this to work with arbitrary arrays of shape (..., 2)
+    H, W, _ = lat_lon.shape
     lat_lon_flat = lat_lon.reshape(-1, 2)
 
     lat = lat_lon_flat[:, 0]
@@ -93,7 +86,9 @@
     z = (N * (1 - e2)) * np.sin(lat_rad)
 
     ecef_flat = np.column_stack((x, y, z))
-    return ecef_flat.reshape(*shape_prefix, 3)
+    ecef = ecef_flat.reshape(H, W, 3)
+
+    return ecef
 
 
 def get_nadir_rotation(state: np.ndarray) -> np.ndarray:
@@ -111,8 +106,6 @@
     Returns:
         A numpy array of shape (3, 3) representing the rotation matrix from the input state frame to the body frame.
     """
-    assert state.shape == (6,), "state must have shape (6,)"
-
     pos, vel = state[:3], state[3:]
     angular_momentum_dir = np.cross(pos, vel)
 
