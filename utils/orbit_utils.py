import brahe
import numpy as np
from brahe import Epoch, R_EARTH, GM_EARTH
<<<<<<< HEAD
=======

>>>>>>> c11a530e
from utils.earth_utils import lat_lon_to_ecef


def is_over_daytime(epoch: Epoch, cubesat_position: np.ndarray) -> bool:
    """
    Determine if the satellite is above a portion of the Earth that is in daylight.

    :param epoch: The epoch as an instance of brahe's Epoch class.
    :param cubesat_position: The position of the satellite in ECI as a numpy array of shape (3,).
    :return: True if the satellite is above the daylight portion of the Earth, False otherwise.
    """
    return np.dot(brahe.ephemerides.sun_position(epoch), cubesat_position) > 0


def get_sso_orbit_state(epoch: Epoch, latitude: float, longitude: float, altitude: float, northwards: bool = True) \
        -> np.ndarray:
    """
    Computes the state vector for a circular sun-synchronous orbit at the given epoch, latitude, longitude, and altitude.

    :param epoch: The epoch at which the satellite is at the specified location and the state vector is computed.
    :param latitude: The latitude of the satellite in degrees.
    :param longitude: The longitude of the satellite in degrees.
    :param altitude: The altitude of the circular orbit in meters.
    :param northwards: If True, then the satellite will be moving northwards at the specified epoch.
                       If False, then the satellite will be moving southwards at the specified epoch.
    :return: A numpy array of shape (6,) containing the state vector of the satellite at the specified epoch,
             which meets the specified conditions.
    """
    if altitude < 0 or altitude > 5973e3:
        # cos_inclination will be less than -1 if altitude > 5973km
        raise ValueError("Altitude must be between 0 and 5973km")
    if np.abs(np.cos(np.deg2rad(latitude))) < 0.001:
        raise ValueError("Latitude must not be too close to the poles")

    a = R_EARTH + altitude
    lat_lon = np.array([latitude, longitude])
    position_ecef = lat_lon_to_ecef(lat_lon[np.newaxis, np.newaxis, :])[0, 0, :]
    position_ecef *= a / np.linalg.norm(position_ecef)
    position_eci = brahe.frames.rECItoECEF(epoch).T @ position_ecef

    # https://en.wikipedia.org/wiki/Sun-synchronous_orbit#Technical_details
    cos_inclination = -(a / 12_352e3) ** (7 / 2)  # TODO: define this constant in terms of other constants

    # construct a right-handed orthonormal basis (r_hat, z_perp_hat, west_hat)
    r_hat = position_eci / np.linalg.norm(position_eci)
    z_hat = np.array([0, 0, 1])
    z_perp = z_hat - np.dot(z_hat, r_hat) * r_hat
    z_perp_hat = z_perp / np.linalg.norm(z_perp)
    west_hat = np.cross(r_hat, z_perp_hat)

    """
    The orbital normal vector can be represented in this basis as follows:
    n_hat = alpha * z_perp_hat + beta * west_hat + 0 * r_hat
    To match the inclination condition, we need np.dot(n_hat, z_hat) = cos_inclination.
    Note that z_perp_hat is a linear combination of r_hat and z_hat, and west_hat is perpendicular to both r_hat and z_perp_hat;
    thus, west_hat is perpendicular to z_hat (i.e. np.dot(west_hat, z_hat) = 0).
    Thus, cos_inclination = np.dot(n_hat, z_hat) = alpha * np.dot(z_perp_hat, z_hat).
    """
    alpha = cos_inclination / np.dot(z_perp_hat, z_hat)
    beta = np.sqrt(1 - alpha ** 2)
    normal_1_hat = alpha * z_perp_hat + beta * west_hat
    normal_2_hat = alpha * z_perp_hat - beta * west_hat

    v_magnitude = np.sqrt(GM_EARTH / a)
    v_1 = v_magnitude * np.cross(normal_1_hat, r_hat)
    v_2 = v_magnitude * np.cross(normal_2_hat, r_hat)
    is_v1_northbound = v_1[2] > 0
    is_v2_northbound = v_2[2] > 0

    assert is_v1_northbound != is_v2_northbound, f"Velocities cannot both be {'north' if is_v1_northbound else 'south'}bound!"
    return np.concatenate((position_eci, v_1 if northwards == is_v1_northbound else v_2))<|MERGE_RESOLUTION|>--- conflicted
+++ resolved
@@ -1,10 +1,7 @@
 import brahe
 import numpy as np
 from brahe import Epoch, R_EARTH, GM_EARTH
-<<<<<<< HEAD
-=======
 
->>>>>>> c11a530e
 from utils.earth_utils import lat_lon_to_ecef
 
 
